<script lang="ts">
  import { shortcuts } from '$lib/actions/shortcut';
  import { zoomImageAction, zoomed } from '$lib/actions/zoom-image';
  import FaceEditor from '$lib/components/asset-viewer/face-editor/face-editor.svelte';
  import BrokenAsset from '$lib/components/assets/broken-asset.svelte';
  import { photoViewerImgElement } from '$lib/stores/assets-store.svelte';
  import { isFaceEditMode } from '$lib/stores/face-edit.svelte';
  import { boundingBoxesArray } from '$lib/stores/people.store';
  import { alwaysLoadOriginalFile } from '$lib/stores/preferences.store';
  import { SlideshowLook, SlideshowState, slideshowLookCssMapping, slideshowStore } from '$lib/stores/slideshow.store';
  import { photoZoomState } from '$lib/stores/zoom-image.store';
  import { getAssetOriginalUrl, getAssetThumbnailUrl, handlePromiseError } from '$lib/utils';
  import { canCopyImageToClipboard, copyImageToClipboard, isWebCompatibleImage } from '$lib/utils/asset-utils';
  import { handleError } from '$lib/utils/handle-error';
  import { getBoundingBox } from '$lib/utils/people-utils';
  import { getAltText } from '$lib/utils/thumbnail-util';
  import { toTimelineAsset } from '$lib/utils/timeline-util';
  import { AssetMediaSize, type AssetResponseDto, type SharedLinkResponseDto } from '@immich/sdk';
  import { onDestroy, onMount } from 'svelte';
  import { type SwipeCustomEvent, swipe } from 'svelte-gestures';
  import { t } from 'svelte-i18n';
  import { fade } from 'svelte/transition';
  import LoadingSpinner from '../shared-components/loading-spinner.svelte';
  import { NotificationType, notificationController } from '../shared-components/notification/notification';
<<<<<<< HEAD
=======
  import { handleError } from '$lib/utils/handle-error';
  import FaceEditor from '$lib/components/asset-viewer/face-editor/face-editor.svelte';
  import { photoViewerImgElement } from '$lib/stores/assets-store.svelte';
  import { isFaceEditMode } from '$lib/stores/face-edit.svelte';
  import { cancelImageUrl, preloadImageUrl } from '$lib/utils/sw-messaging';
>>>>>>> 48bcbee6

  interface Props {
    asset: AssetResponseDto;
    preloadAssets?: { id: string }[] | undefined;
    element?: HTMLDivElement | undefined;
    haveFadeTransition?: boolean;
    sharedLink?: SharedLinkResponseDto | undefined;
    onPreviousAsset?: (() => void) | null;
    onNextAsset?: (() => void) | null;
    copyImage?: () => Promise<void>;
    zoomToggle?: (() => void) | null;
  }

  let {
    asset,
    preloadAssets = undefined,
    element = $bindable(),
    haveFadeTransition = true,
    sharedLink = undefined,
    onPreviousAsset = null,
    onNextAsset = null,
    copyImage = $bindable(),
    zoomToggle = $bindable(),
  }: Props = $props();

  const { slideshowState, slideshowLook } = slideshowStore;

  let assetFileUrl: string = $state('');
  let imageLoaded: boolean = $state(false);
  let originalImageLoaded: boolean = $state(false);
  let imageError: boolean = $state(false);

  let loader = $state<HTMLImageElement>();

  photoZoomState.set({
    currentRotation: 0,
    currentZoom: 1,
    enable: true,
    currentPositionX: 0,
    currentPositionY: 0,
  });
  $zoomed = false;

  onDestroy(() => {
    $boundingBoxesArray = [];
  });

  const preload = (targetSize: AssetMediaSize | 'original', preloadAssets?: { id: string }[]) => {
    for (const preloadAsset of preloadAssets || []) {
<<<<<<< HEAD
      let img = new Image();
      img.src = getAssetUrl(preloadAsset.id, targetSize, null);
=======
      if (preloadAsset.type === AssetTypeEnum.Image) {
        preloadImageUrl(getAssetUrl(preloadAsset.id, targetSize, preloadAsset.thumbhash));
      }
>>>>>>> 48bcbee6
    }
  };

  const getAssetUrl = (id: string, targetSize: AssetMediaSize | 'original', cacheKey: string | null) => {
    if (sharedLink && (!sharedLink.allowDownload || !sharedLink.showMetadata)) {
      return getAssetThumbnailUrl({ id, size: AssetMediaSize.Preview, cacheKey });
    }

    return targetSize === 'original'
      ? getAssetOriginalUrl({ id, cacheKey })
      : getAssetThumbnailUrl({ id, size: targetSize, cacheKey });
  };

  copyImage = async () => {
    if (!canCopyImageToClipboard()) {
      return;
    }

    try {
      await copyImageToClipboard($photoViewerImgElement ?? assetFileUrl);
      notificationController.show({
        type: NotificationType.Info,
        message: $t('copied_image_to_clipboard'),
        timeout: 3000,
      });
    } catch (error) {
      handleError(error, $t('copy_error'));
    }
  };

  zoomToggle = () => {
    $zoomed = $zoomed ? false : true;
  };

  $effect(() => {
    if (isFaceEditMode.value && $photoZoomState.currentZoom > 1) {
      zoomToggle();
    }
  });

  const onCopyShortcut = (event: KeyboardEvent) => {
    if (globalThis.getSelection()?.type === 'Range') {
      return;
    }
    event.preventDefault();
    handlePromiseError(copyImage());
  };

  const onSwipe = (event: SwipeCustomEvent) => {
    if ($photoZoomState.currentZoom > 1) {
      return;
    }
    if (onNextAsset && event.detail.direction === 'left') {
      onNextAsset();
    }
    if (onPreviousAsset && event.detail.direction === 'right') {
      onPreviousAsset();
    }
  };

  // when true, will force loading of the original image
  let forceUseOriginal: boolean = $derived(asset.originalMimeType === 'image/gif' || $photoZoomState.currentZoom > 1);

  const targetImageSize = $derived.by(() => {
    if ($alwaysLoadOriginalFile || forceUseOriginal || originalImageLoaded) {
      return isWebCompatibleImage(asset) ? 'original' : AssetMediaSize.Fullsize;
    }

    return AssetMediaSize.Preview;
  });

  const onload = () => {
    imageLoaded = true;
    assetFileUrl = imageLoaderUrl;
    originalImageLoaded = targetImageSize === AssetMediaSize.Fullsize || targetImageSize === 'original';
  };

  const onerror = () => {
    imageError = imageLoaded = true;
  };

  $effect(() => {
    preload(targetImageSize, preloadAssets);
  });

  onMount(() => {
    if (loader?.complete) {
      onload();
    }
    loader?.addEventListener('load', onload);
    loader?.addEventListener('error', onerror);
    return () => {
      loader?.removeEventListener('load', onload);
      loader?.removeEventListener('error', onerror);
      cancelImageUrl(imageLoaderUrl);
    };
  });

  let imageLoaderUrl = $derived(getAssetUrl(asset.id, targetImageSize, asset.thumbhash));

  let containerWidth = $state(0);
  let containerHeight = $state(0);
</script>

<svelte:window
  use:shortcuts={[
    { shortcut: { key: 'c', ctrl: true }, onShortcut: onCopyShortcut, preventDefault: false },
    { shortcut: { key: 'c', meta: true }, onShortcut: onCopyShortcut, preventDefault: false },
  ]}
/>
{#if imageError}
  <div class="h-full w-full">
    <BrokenAsset class="text-xl h-full w-full" />
  </div>
{/if}
<!-- svelte-ignore a11y_missing_attribute -->
<img bind:this={loader} style="display:none" src={imageLoaderUrl} aria-hidden="true" />
<div
  bind:this={element}
  class="relative h-full select-none"
  bind:clientWidth={containerWidth}
  bind:clientHeight={containerHeight}
>
  <img style="display:none" src={imageLoaderUrl} alt="" {onload} {onerror} />
  {#if !imageLoaded}
    <div id="spinner" class="flex h-full items-center justify-center">
      <LoadingSpinner />
    </div>
  {:else if !imageError}
    <div
      use:zoomImageAction
      use:swipe={() => ({})}
      onswipe={onSwipe}
      class="h-full w-full"
      transition:fade={{ duration: haveFadeTransition ? 150 : 0 }}
    >
      {#if $slideshowState !== SlideshowState.None && $slideshowLook === SlideshowLook.BlurredBackground}
        <img
          src={assetFileUrl}
<<<<<<< HEAD
          alt=""
          class="absolute top-0 left-0 -z-10 object-cover h-full w-full blur-lg"
=======
          alt={$getAltText(asset)}
          class="absolute top-0 start-0 -z-10 object-cover h-full w-full blur-lg"
>>>>>>> 48bcbee6
          draggable="false"
        />
      {/if}
      <img
        bind:this={$photoViewerImgElement}
        src={assetFileUrl}
        alt={$getAltText(toTimelineAsset(asset))}
        class="h-full w-full {$slideshowState === SlideshowState.None
          ? 'object-contain'
          : slideshowLookCssMapping[$slideshowLook]}"
        draggable="false"
      />
      <!-- eslint-disable-next-line svelte/require-each-key -->
      {#each getBoundingBox($boundingBoxesArray, $photoZoomState, $photoViewerImgElement) as boundingbox}
        <div
          class="absolute border-solid border-white border-[3px] rounded-lg"
          style="top: {boundingbox.top}px; left: {boundingbox.left}px; height: {boundingbox.height}px; width: {boundingbox.width}px;"
        ></div>
      {/each}
    </div>

    {#if isFaceEditMode.value}
      <FaceEditor htmlElement={$photoViewerImgElement} {containerWidth} {containerHeight} assetId={asset.id} />
    {/if}
  {/if}
</div>

<style>
  @keyframes delayedVisibility {
    to {
      visibility: visible;
    }
  }
  #spinner {
    visibility: hidden;
    animation: 0s linear 0.4s forwards delayedVisibility;
  }
</style><|MERGE_RESOLUTION|>--- conflicted
+++ resolved
@@ -13,6 +13,7 @@
   import { canCopyImageToClipboard, copyImageToClipboard, isWebCompatibleImage } from '$lib/utils/asset-utils';
   import { handleError } from '$lib/utils/handle-error';
   import { getBoundingBox } from '$lib/utils/people-utils';
+  import { cancelImageUrl } from '$lib/utils/sw-messaging';
   import { getAltText } from '$lib/utils/thumbnail-util';
   import { toTimelineAsset } from '$lib/utils/timeline-util';
   import { AssetMediaSize, type AssetResponseDto, type SharedLinkResponseDto } from '@immich/sdk';
@@ -22,14 +23,6 @@
   import { fade } from 'svelte/transition';
   import LoadingSpinner from '../shared-components/loading-spinner.svelte';
   import { NotificationType, notificationController } from '../shared-components/notification/notification';
-<<<<<<< HEAD
-=======
-  import { handleError } from '$lib/utils/handle-error';
-  import FaceEditor from '$lib/components/asset-viewer/face-editor/face-editor.svelte';
-  import { photoViewerImgElement } from '$lib/stores/assets-store.svelte';
-  import { isFaceEditMode } from '$lib/stores/face-edit.svelte';
-  import { cancelImageUrl, preloadImageUrl } from '$lib/utils/sw-messaging';
->>>>>>> 48bcbee6
 
   interface Props {
     asset: AssetResponseDto;
@@ -79,14 +72,10 @@
 
   const preload = (targetSize: AssetMediaSize | 'original', preloadAssets?: { id: string }[]) => {
     for (const preloadAsset of preloadAssets || []) {
-<<<<<<< HEAD
-      let img = new Image();
-      img.src = getAssetUrl(preloadAsset.id, targetSize, null);
-=======
-      if (preloadAsset.type === AssetTypeEnum.Image) {
-        preloadImageUrl(getAssetUrl(preloadAsset.id, targetSize, preloadAsset.thumbhash));
+      if (preloadAsset.isImage()) {
+        let img = new Image();
+        img.src = getAssetUrl(preloadAsset.id, targetSize, preloadAsset.thumbhash);
       }
->>>>>>> 48bcbee6
     }
   };
 
@@ -226,13 +215,8 @@
       {#if $slideshowState !== SlideshowState.None && $slideshowLook === SlideshowLook.BlurredBackground}
         <img
           src={assetFileUrl}
-<<<<<<< HEAD
           alt=""
-          class="absolute top-0 left-0 -z-10 object-cover h-full w-full blur-lg"
-=======
-          alt={$getAltText(asset)}
           class="absolute top-0 start-0 -z-10 object-cover h-full w-full blur-lg"
->>>>>>> 48bcbee6
           draggable="false"
         />
       {/if}
