--- conflicted
+++ resolved
@@ -12,6 +12,7 @@
   import { handlePromiseError } from '$lib/utils';
   import { deleteAssets } from '$lib/utils/actions';
   import { archiveAssets, cancelMultiselect } from '$lib/utils/asset-utils';
+  import { focusNext } from '$lib/utils/focus-util';
   import { handleError } from '$lib/utils/handle-error';
   import { getJustifiedLayoutFromAssets, type CommonJustifiedLayout } from '$lib/utils/layout-utils';
   import { navigate } from '$lib/utils/navigation';
@@ -21,15 +22,8 @@
   import { t } from 'svelte-i18n';
   import AssetViewer from '../../asset-viewer/asset-viewer.svelte';
   import DeleteAssetDialog from '../../photos-page/delete-asset-dialog.svelte';
-<<<<<<< HEAD
   import Portal from '../portal/portal.svelte';
   import ShowShortcuts from '../show-shortcuts.svelte';
-=======
-  import type { AssetInteraction } from '$lib/stores/asset-interaction.svelte';
-  import { debounce } from 'lodash-es';
-  import { getJustifiedLayoutFromAssets, type CommonJustifiedLayout } from '$lib/utils/layout-utils';
-  import { focusNext } from '$lib/utils/focus-util';
->>>>>>> da7a81b7
 
   interface Props {
     assets: (TimelineAsset | AssetResponseDto)[];
@@ -415,13 +409,10 @@
     }
   };
 
-<<<<<<< HEAD
   const assetOnFocusHandler = (asset: TimelineAsset) => {
     assetInteraction.focussedAssetId = asset.id;
   };
 
-=======
->>>>>>> da7a81b7
   let isTrashEnabled = $derived($featureFlags.loaded && $featureFlags.trash);
   let idsSelectedAssets = $derived(assetInteraction.selectedAssets.map(({ id }) => id));
 
@@ -488,14 +479,9 @@
               }
               void viewAssetHandler(toTimelineAsset(asset));
             }}
-<<<<<<< HEAD
             onSelect={() => handleSelectAssets(toTimelineAsset(asset))}
             onMouseEvent={() => assetMouseEventHandler(toTimelineAsset(asset))}
             handleFocus={() => assetOnFocusHandler(toTimelineAsset(asset))}
-=======
-            onSelect={(asset) => handleSelectAssets(asset)}
-            onMouseEvent={() => assetMouseEventHandler(asset)}
->>>>>>> da7a81b7
             {showArchiveIcon}
             asset={toTimelineAsset(asset)}
             selected={assetInteraction.hasSelectedAsset(asset.id)}
