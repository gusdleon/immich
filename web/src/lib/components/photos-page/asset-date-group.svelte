--- conflicted
+++ resolved
@@ -100,12 +100,6 @@
     }
   };
 
-<<<<<<< HEAD
-  const assetOnFocusHandler = (asset: TimelineAsset) => {
-    assetInteraction.focussedAssetId = asset.id;
-  };
-=======
->>>>>>> da7a81b7
   function filterIntersecting<R extends { intersecting: boolean }>(intersectable: R[]) {
     return intersectable.filter((int) => int.intersecting);
   }
