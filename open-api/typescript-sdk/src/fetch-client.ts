--- conflicted
+++ resolved
@@ -3807,15 +3807,8 @@
     Warn = "warn",
     Error = "error",
     Fatal = "fatal"
-<<<<<<< HEAD
-=======
 }
 export enum OAuthTokenEndpointAuthMethod {
     ClientSecretPost = "client_secret_post",
     ClientSecretBasic = "client_secret_basic"
-}
-export enum TimeBucketSize {
-    Day = "DAY",
-    Month = "MONTH"
->>>>>>> 1d3a5466
 }